use super::State;
use crate::{ConduitResult, Database, Error, Result, Ruma};
use log::info;
use ruma::{
    api::{
        client::{
            error::ErrorKind,
            r0::{
                directory::{
                    get_public_rooms, get_public_rooms_filtered, get_room_visibility,
                    set_room_visibility,
                },
                room,
            },
        },
        federation,
    },
    directory::{Filter, IncomingFilter, IncomingRoomNetwork, PublicRoomsChunk, RoomNetwork},
    events::{
        room::{avatar, canonical_alias, guest_access, history_visibility, name, topic},
        EventType,
    },
    serde::Raw,
    ServerName, UInt,
};

#[cfg(feature = "conduit_bin")]
use rocket::{get, post, put};

#[cfg_attr(
    feature = "conduit_bin",
    post("/_matrix/client/r0/publicRooms", data = "<body>")
)]
#[tracing::instrument(skip(db, body))]
pub async fn get_public_rooms_filtered_route(
    db: State<'_, Database>,
    body: Ruma<get_public_rooms_filtered::Request<'_>>,
) -> ConduitResult<get_public_rooms_filtered::Response> {
    get_public_rooms_filtered_helper(
        &db,
        body.server.as_deref(),
        body.limit,
        body.since.as_deref(),
        &body.filter,
        &body.room_network,
    )
    .await
}

#[cfg_attr(
    feature = "conduit_bin",
    get("/_matrix/client/r0/publicRooms", data = "<body>")
)]
#[tracing::instrument(skip(db, body))]
pub async fn get_public_rooms_route(
    db: State<'_, Database>,
    body: Ruma<get_public_rooms::Request<'_>>,
) -> ConduitResult<get_public_rooms::Response> {
    let response = get_public_rooms_filtered_helper(
        &db,
        body.server.as_deref(),
        body.limit,
        body.since.as_deref(),
        &IncomingFilter::default(),
        &IncomingRoomNetwork::Matrix,
    )
    .await?
    .0;

    Ok(get_public_rooms::Response {
        chunk: response.chunk,
        prev_batch: response.prev_batch,
        next_batch: response.next_batch,
        total_room_count_estimate: response.total_room_count_estimate,
    }
    .into())
}

#[cfg_attr(
    feature = "conduit_bin",
    put("/_matrix/client/r0/directory/list/room/<_>", data = "<body>")
)]
#[tracing::instrument(skip(db, body))]
pub async fn set_room_visibility_route(
    db: State<'_, Database>,
    body: Ruma<set_room_visibility::Request<'_>>,
) -> ConduitResult<set_room_visibility::Response> {
    let sender_user = body.sender_user.as_ref().expect("user is authenticated");

    match &body.visibility {
        room::Visibility::_Custom(_s) => {
            return Err(Error::BadRequest(
                ErrorKind::InvalidParam,
                "Room visibility type is not supported.",
            ));
        }
        room::Visibility::Public => {
            db.rooms.set_public(&body.room_id, true)?;
            info!("{} made {} public", sender_user, body.room_id);
        }
        room::Visibility::Private => db.rooms.set_public(&body.room_id, false)?,
    }

    db.flush().await?;

    Ok(set_room_visibility::Response.into())
}

#[cfg_attr(
    feature = "conduit_bin",
    get("/_matrix/client/r0/directory/list/room/<_>", data = "<body>")
)]
#[tracing::instrument(skip(db, body))]
pub async fn get_room_visibility_route(
    db: State<'_, Database>,
    body: Ruma<get_room_visibility::Request<'_>>,
) -> ConduitResult<get_room_visibility::Response> {
    Ok(get_room_visibility::Response {
        visibility: if db.rooms.is_public_room(&body.room_id)? {
            room::Visibility::Public
        } else {
            room::Visibility::Private
        },
    }
    .into())
}

pub async fn get_public_rooms_filtered_helper(
    db: &Database,
    server: Option<&ServerName>,
<<<<<<< HEAD
    limit: Option<ruma::UInt>,
=======
    limit: Option<UInt>,
>>>>>>> 6da40225
    since: Option<&str>,
    filter: &IncomingFilter,
    _network: &IncomingRoomNetwork,
) -> ConduitResult<get_public_rooms_filtered::Response> {
    if let Some(other_server) = server
        .clone()
        .filter(|server| *server != db.globals.server_name().as_str())
    {
        let response = db
            .sending
            .send_federation_request(
                &db.globals,
                other_server,
                federation::directory::get_public_rooms_filtered::v1::Request {
                    limit,
                    since: since.as_deref(),
                    filter: Filter {
                        generic_search_term: filter.generic_search_term.as_deref(),
                    },
                    room_network: RoomNetwork::Matrix,
                },
            )
            .await?;

        return Ok(get_public_rooms_filtered::Response {
            chunk: response
                .chunk
                .into_iter()
                .map(|c| {
                    // Convert ruma::api::federation::directory::get_public_rooms::v1::PublicRoomsChunk
                    // to ruma::api::client::r0::directory::PublicRoomsChunk
                    Ok::<_, Error>(
                        serde_json::from_str(
                            &serde_json::to_string(&c)
                                .expect("PublicRoomsChunk::to_string always works"),
                        )
                        .expect("federation and client-server PublicRoomsChunk are the same type"),
                    )
                })
                .filter_map(|r| r.ok())
                .collect(),
            prev_batch: response.prev_batch,
            next_batch: response.next_batch,
            total_room_count_estimate: response.total_room_count_estimate,
        }
        .into());
    }

    let limit = limit.map_or(10, u64::from);
    let mut num_since = 0_u64;

    if let Some(s) = &since {
        let mut characters = s.chars();
        let backwards = match characters.next() {
            Some('n') => false,
            Some('p') => true,
            _ => {
                return Err(Error::BadRequest(
                    ErrorKind::InvalidParam,
                    "Invalid `since` token",
                ))
            }
        };

        num_since = characters
            .collect::<String>()
            .parse()
            .map_err(|_| Error::BadRequest(ErrorKind::InvalidParam, "Invalid `since` token."))?;

        if backwards {
            num_since = num_since.saturating_sub(limit);
        }
    }

    let mut all_rooms =
        db.rooms
            .public_rooms()
            .map(|room_id| {
                let room_id = room_id?;

                // TODO: Do not load full state?
                let state = db.rooms.room_state_full(&room_id)?;

                let chunk = PublicRoomsChunk {
                    aliases: Vec::new(),
                    canonical_alias: state
                        .get(&(EventType::RoomCanonicalAlias, "".to_owned()))
                        .map_or(Ok::<_, Error>(None), |s| {
                            Ok(serde_json::from_value::<
                                Raw<canonical_alias::CanonicalAliasEventContent>,
                            >(s.content.clone())
                            .expect("from_value::<Raw<..>> can never fail")
                            .deserialize()
                            .map_err(|_| {
                                Error::bad_database("Invalid canonical alias event in database.")
                            })?
                            .alias)
                        })?,
                    name: state.get(&(EventType::RoomName, "".to_owned())).map_or(
                        Ok::<_, Error>(None),
                        |s| {
                            Ok(serde_json::from_value::<Raw<name::NameEventContent>>(
                                s.content.clone(),
                            )
                            .expect("from_value::<Raw<..>> can never fail")
                            .deserialize()
                            .map_err(|_| {
                                Error::bad_database("Invalid room name event in database.")
                            })?
                            .name()
                            .map(|n| n.to_owned()))
                        },
                    )?,
                    num_joined_members: (db.rooms.room_members(&room_id).count() as u32).into(),
                    room_id,
                    topic: state.get(&(EventType::RoomTopic, "".to_owned())).map_or(
                        Ok::<_, Error>(None),
                        |s| {
                            Ok(Some(
                                serde_json::from_value::<Raw<topic::TopicEventContent>>(
                                    s.content.clone(),
                                )
                                .expect("from_value::<Raw<..>> can never fail")
                                .deserialize()
                                .map_err(|_| {
                                    Error::bad_database("Invalid room topic event in database.")
                                })?
                                .topic,
                            ))
                        },
                    )?,
                    world_readable: state
                        .get(&(EventType::RoomHistoryVisibility, "".to_owned()))
                        .map_or(Ok::<_, Error>(false), |s| {
                            Ok(serde_json::from_value::<
                                Raw<history_visibility::HistoryVisibilityEventContent>,
                            >(s.content.clone())
                            .expect("from_value::<Raw<..>> can never fail")
                            .deserialize()
                            .map_err(|_| {
                                Error::bad_database(
                                    "Invalid room history visibility event in database.",
                                )
                            })?
                            .history_visibility
                                == history_visibility::HistoryVisibility::WorldReadable)
                        })?,
                    guest_can_join: state
                        .get(&(EventType::RoomGuestAccess, "".to_owned()))
                        .map_or(Ok::<_, Error>(false), |s| {
                            Ok(
                            serde_json::from_value::<Raw<guest_access::GuestAccessEventContent>>(
                                s.content.clone(),
                            )
                            .expect("from_value::<Raw<..>> can never fail")
                            .deserialize()
                            .map_err(|_| {
                                Error::bad_database("Invalid room guest access event in database.")
                            })?
                            .guest_access
                                == guest_access::GuestAccess::CanJoin,
                        )
                        })?,
                    avatar_url: state
                        .get(&(EventType::RoomAvatar, "".to_owned()))
                        .map(|s| {
                            Ok::<_, Error>(
                                serde_json::from_value::<Raw<avatar::AvatarEventContent>>(
                                    s.content.clone(),
                                )
                                .expect("from_value::<Raw<..>> can never fail")
                                .deserialize()
                                .map_err(|_| {
                                    Error::bad_database("Invalid room avatar event in database.")
                                })?
                                .url,
                            )
                        })
                        .transpose()?
                        // url is now an Option<String> so we must flatten
                        .flatten(),
                };
                Ok(chunk)
            })
            .filter_map(|r: Result<_>| r.ok()) // Filter out buggy rooms
            // We need to collect all, so we can sort by member count
            .collect::<Vec<_>>();

    all_rooms.sort_by(|l, r| r.num_joined_members.cmp(&l.num_joined_members));

    let total_room_count_estimate = (all_rooms.len() as u32).into();

    let chunk = all_rooms
        .into_iter()
        .skip(num_since as usize)
        .take(limit as usize)
        .collect::<Vec<_>>();

    let prev_batch = if num_since == 0 {
        None
    } else {
        Some(format!("p{}", num_since))
    };

    let next_batch = if chunk.len() < limit as usize {
        None
    } else {
        Some(format!("n{}", num_since + limit))
    };

    Ok(get_public_rooms_filtered::Response {
        chunk,
        prev_batch,
        next_batch,
        total_room_count_estimate: Some(total_room_count_estimate),
    }
    .into())
}<|MERGE_RESOLUTION|>--- conflicted
+++ resolved
@@ -128,11 +128,7 @@
 pub async fn get_public_rooms_filtered_helper(
     db: &Database,
     server: Option<&ServerName>,
-<<<<<<< HEAD
-    limit: Option<ruma::UInt>,
-=======
     limit: Option<UInt>,
->>>>>>> 6da40225
     since: Option<&str>,
     filter: &IncomingFilter,
     _network: &IncomingRoomNetwork,
