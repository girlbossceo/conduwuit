--- conflicted
+++ resolved
@@ -1,12 +1,8 @@
 use crate::{client_server, utils, ConduitResult, Database, Error, PduEvent, Result, Ruma};
 use get_profile_information::v1::ProfileField;
 use http::header::{HeaderValue, AUTHORIZATION, HOST};
-<<<<<<< HEAD
 use log::{error, info, warn};
-=======
-use log::{info, warn};
 use regex::Regex;
->>>>>>> bd6507ea
 use rocket::{get, post, put, response::content::Json, State};
 use ruma::{
     api::{
@@ -23,14 +19,10 @@
         OutgoingRequest,
     },
     directory::{IncomingFilter, IncomingRoomNetwork},
-<<<<<<< HEAD
+    events::EventType,
     serde::to_canonical_value,
     signatures::{CanonicalJsonObject, CanonicalJsonValue, PublicKeyMap},
     EventId, RoomId, RoomVersionId, ServerName, ServerSigningKeyId, UserId,
-=======
-    events::EventType,
-    EventId, RoomId, ServerName, ServerSigningKeyId, UserId,
->>>>>>> bd6507ea
 };
 use state_res::{Event, EventMap, StateMap};
 use std::{
@@ -237,11 +229,7 @@
 #[tracing::instrument(skip(globals))]
 async fn find_actual_destination(
     globals: &crate::database::globals::Globals,
-<<<<<<< HEAD
-    destination: &ServerName,
-=======
     destination: &'_ ServerName,
->>>>>>> bd6507ea
 ) -> (String, Option<String>) {
     let mut host = None;
 
@@ -297,16 +285,10 @@
     (actual_destination, host)
 }
 
-<<<<<<< HEAD
-async fn query_srv_record(
-    globals: &crate::database::globals::Globals,
-    hostname: &str,
-=======
 #[tracing::instrument(skip(globals))]
 async fn query_srv_record(
     globals: &crate::database::globals::Globals,
     hostname: &'_ str,
->>>>>>> bd6507ea
 ) -> Option<String> {
     if let Ok(Some(host_port)) = globals
         .dns_resolver()
@@ -1207,7 +1189,6 @@
                                 key
                             });
 
-<<<<<<< HEAD
                             if trust == (keys.len() - 1) && key.is_some() {
                                 let k = key.unwrap();
                                 db.globals.add_signing_key(origin, &k)?;
@@ -1243,74 +1224,6 @@
         error!("The incoming event is already present in get_pdu_leaves BUG");
         is_incoming_leaf = false;
         // Not sure what to do here
-=======
-        for appservice in db.appservice.iter_all().filter_map(|r| r.ok()) {
-            if let Some(namespaces) = appservice.1.get("namespaces") {
-                let users = namespaces
-                    .get("users")
-                    .and_then(|users| users.as_sequence())
-                    .map_or_else(
-                        || Vec::new(),
-                        |users| {
-                            users
-                                .iter()
-                                .map(|users| {
-                                    users
-                                        .get("regex")
-                                        .and_then(|regex| regex.as_str())
-                                        .and_then(|regex| Regex::new(regex).ok())
-                                })
-                                .filter_map(|o| o)
-                                .collect::<Vec<_>>()
-                        },
-                    );
-                let aliases = namespaces
-                    .get("aliases")
-                    .and_then(|users| users.get("regex"))
-                    .and_then(|regex| regex.as_str())
-                    .and_then(|regex| Regex::new(regex).ok());
-                let rooms = namespaces
-                    .get("rooms")
-                    .and_then(|rooms| rooms.as_sequence());
-
-                let room_aliases = db.rooms.room_aliases(&room_id);
-
-                let bridge_user_id = appservice
-                    .1
-                    .get("sender_localpart")
-                    .and_then(|string| string.as_str())
-                    .and_then(|string| {
-                        UserId::parse_with_server_name(string, db.globals.server_name()).ok()
-                    });
-
-                if bridge_user_id.map_or(false, |bridge_user_id| {
-                    db.rooms
-                        .is_joined(&bridge_user_id, room_id)
-                        .unwrap_or(false)
-                }) || users.iter().any(|users| {
-                    users.is_match(pdu.sender.as_str())
-                        || pdu.kind == EventType::RoomMember
-                            && pdu
-                                .state_key
-                                .as_ref()
-                                .map_or(false, |state_key| users.is_match(&state_key))
-                }) || aliases.map_or(false, |aliases| {
-                    room_aliases
-                        .filter_map(|r| r.ok())
-                        .any(|room_alias| aliases.is_match(room_alias.as_str()))
-                }) || rooms.map_or(false, |rooms| rooms.contains(&room_id.as_str().into()))
-                    || db
-                        .rooms
-                        .room_members(&room_id)
-                        .filter_map(|r| r.ok())
-                        .any(|member| users.iter().any(|regex| regex.is_match(member.as_str())))
-                {
-                    db.sending.send_pdu_appservice(&appservice.0, &pdu_id)?;
-                }
-            }
-        }
-        resolved_map.insert(event_id, Ok::<(), String>(()));
->>>>>>> bd6507ea
     }
 
     // If the incoming event is already referenced by an existing event
@@ -1529,7 +1442,67 @@
     db.rooms.set_room_state(pdu.room_id(), &state_hash)?;
 
     for appservice in db.appservice.iter_all().filter_map(|r| r.ok()) {
-        db.sending.send_pdu_appservice(&appservice.0, &pdu_id)?;
+        if let Some(namespaces) = appservice.1.get("namespaces") {
+            let users = namespaces
+                .get("users")
+                .and_then(|users| users.as_sequence())
+                .map_or_else(Vec::new, |users| {
+                    users
+                        .iter()
+                        .map(|users| {
+                            users
+                                .get("regex")
+                                .and_then(|regex| regex.as_str())
+                                .and_then(|regex| Regex::new(regex).ok())
+                        })
+                        .filter_map(|o| o)
+                        .collect::<Vec<_>>()
+                });
+            let aliases = namespaces
+                .get("aliases")
+                .and_then(|users| users.get("regex"))
+                .and_then(|regex| regex.as_str())
+                .and_then(|regex| Regex::new(regex).ok());
+            let rooms = namespaces
+                .get("rooms")
+                .and_then(|rooms| rooms.as_sequence());
+
+            let room_aliases = db.rooms.room_aliases(&pdu.room_id);
+
+            let bridge_user_id = appservice
+                .1
+                .get("sender_localpart")
+                .and_then(|string| string.as_str())
+                .and_then(|string| {
+                    UserId::parse_with_server_name(string, db.globals.server_name()).ok()
+                });
+
+            #[allow(clippy::blocks_in_if_conditions)]
+            if bridge_user_id.map_or(false, |bridge_user_id| {
+                db.rooms
+                    .is_joined(&bridge_user_id, &pdu.room_id)
+                    .unwrap_or(false)
+            }) || users.iter().any(|users| {
+                users.is_match(pdu.sender.as_str())
+                    || pdu.kind == EventType::RoomMember
+                        && pdu
+                            .state_key
+                            .as_ref()
+                            .map_or(false, |state_key| users.is_match(&state_key))
+            }) || aliases.map_or(false, |aliases| {
+                room_aliases
+                    .filter_map(|r| r.ok())
+                    .any(|room_alias| aliases.is_match(room_alias.as_str()))
+            }) || rooms.map_or(false, |rooms| rooms.contains(&pdu.room_id.as_str().into()))
+                || db
+                    .rooms
+                    .room_members(&pdu.room_id)
+                    .filter_map(|r| r.ok())
+                    .any(|member| users.iter().any(|regex| regex.is_match(member.as_str())))
+            {
+                db.sending.send_pdu_appservice(&appservice.0, &pdu_id)?;
+            }
+        }
     }
 
     Ok(())
